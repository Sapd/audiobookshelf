<template>
  <modals-modal v-model="show" name="new-podcast-modal" :width="1000" :height="'unset'" :processing="processing">
    <template #outer>
      <div class="absolute top-0 left-0 p-5 w-3/4 overflow-hidden">
        <p class="text-xl md:text-3xl text-white truncate">{{ title }}</p>
      </div>
    </template>
    <div ref="wrapper" id="podcast-wrapper" class="p-2 md:p-8 w-full text-sm py-2 rounded-lg bg-bg shadow-lg border border-black-300 relative overflow-x-hidden overflow-y-auto" style="max-height: 80vh">
      <div class="w-full">
        <p class="text-lg font-semibold mb-2 px-2">{{ $strings.HeaderDetails }}</p>

        <div v-if="podcast.imageUrl" class="p-2 w-full">
          <img :src="podcast.imageUrl" class="h-16 w-16 object-contain" />
        </div>
        <div class="flex flex-wrap">
          <div class="w-full md:w-1/2 p-2">
            <ui-text-input-with-label v-model="podcast.title" :label="$strings.LabelTitle" @input="titleUpdated" />
          </div>
          <div class="w-full md:w-1/2 p-2">
            <ui-text-input-with-label v-model="podcast.author" :label="$strings.LabelAuthor" />
          </div>
        </div>
        <div class="flex flex-wrap">
          <div class="w-full md:w-1/2 p-2">
            <ui-text-input-with-label v-model="podcast.feedUrl" :label="$strings.LabelFeedURL" readonly />
          </div>
          <div class="w-full md:w-1/2 p-2">
            <ui-multi-select v-model="podcast.genres" :items="podcast.genres" :label="$strings.LabelGenres" />
          </div>
        </div>
        <div class="flex flex-wrap">
          <div class="w-full md:w-1/2 p-2">
            <ui-text-input-with-label v-model="podcast.language" :label="$strings.LabelLanguage" />
          </div>
          <div class="flex-grow px-1 pt-6">
            <ui-checkbox v-model="podcast.explicit" :label="$strings.LabelExplicit" checkbox-bg="primary" border-color="gray-600" label-class="pl-2 text-base font-semibold" />
          </div>
        </div>
        <div class="p-2 w-full">
          <ui-textarea-with-label v-model="podcast.description" :label="$strings.LabelDescription" :rows="3" />
        </div>
        <div class="flex flex-wrap">
          <div class="w-full md:w-1/2 p-2">
            <ui-dropdown :label="$strings.LabelPodcastType" v-model="podcast.type" :items="podcastTypes" small />
          </div>
        </div>
        <div class="flex flex-wrap">
          <div class="w-full md:w-1/2 p-2">
            <ui-dropdown v-model="selectedFolderId" :items="folderItems" :disabled="processing" :label="$strings.LabelFolder" @input="folderUpdated" />
          </div>
          <div class="w-full md:w-1/2 p-2">
            <ui-text-input-with-label v-model="fullPath" :label="`${$strings.LabelPodcast} ${$strings.LabelPath}`" input-class="h-10" readonly />
          </div>
        </div>
      </div>
      <div class="flex items-center py-4 px-2">
        <div class="flex-grow" />
        <div class="px-4">
          <ui-checkbox v-model="podcast.autoDownloadEpisodes" :label="$strings.LabelAutoDownloadEpisodes" checkbox-bg="primary" border-color="gray-600" label-class="pl-2 text-sm md:text-base font-semibold" />
        </div>
        <ui-btn color="success" @click="submit">{{ $strings.ButtonSubmit }}</ui-btn>
      </div>
    </div>
  </modals-modal>
</template>

<script>
import Path from 'path'

export default {
  props: {
    value: Boolean,
    podcastData: {
      type: Object,
      default: () => null
    },
    podcastFeedData: {
      type: Object,
      default: () => null
    }
  },
  data() {
    return {
      processing: false,
      selectedFolderId: null,
      fullPath: null,
      podcast: {
        title: '',
        author: '',
        description: '',
        releaseDate: '',
        genres: [],
        feedUrl: '',
        feedImageUrl: '',
        itunesPageUrl: '',
        itunesId: '',
        itunesArtistId: '',
        autoDownloadEpisodes: false,
<<<<<<< HEAD
        type: ''
=======
        language: '',
        explicit: false
>>>>>>> ec7e965d
      }
    }
  },
  watch: {
    show: {
      immediate: true,
      handler(newVal) {
        if (newVal) {
          this.init()
        }
      }
    }
  },
  computed: {
    show: {
      get() {
        return this.value
      },
      set(val) {
        this.$emit('input', val)
      }
    },
    title() {
      return this._podcastData.title
    },
    currentLibrary() {
      return this.$store.getters['libraries/getCurrentLibrary']
    },
    folders() {
      if (!this.currentLibrary) return []
      return this.currentLibrary.folders || []
    },
    folderItems() {
      return this.folders.map((fold) => {
        return {
          value: fold.id,
          text: fold.fullPath
        }
      })
    },
    _podcastData() {
      return this.podcastData || {}
    },
    feedMetadata() {
      if (!this.podcastFeedData) return {}
      return this.podcastFeedData.metadata || {}
    },
    episodes() {
      if (!this.podcastFeedData) return []
      return this.podcastFeedData.episodes || []
    },
    selectedFolder() {
      return this.folders.find((f) => f.id === this.selectedFolderId)
    },
    selectedFolderPath() {
      if (!this.selectedFolder) return ''
      return this.selectedFolder.fullPath
    },
    podcastTypes() {
      return this.$store.state.globals.podcastTypes || []
    }
  },
  methods: {
    titleUpdated() {
      this.folderUpdated()
    },
    folderUpdated() {
      if (!this.selectedFolderPath || !this.podcast.title) {
        this.fullPath = ''
        return
      }
      this.fullPath = Path.join(this.selectedFolderPath, this.$sanitizeFilename(this.podcast.title))
    },
    submit() {
      const podcastPayload = {
        path: this.fullPath,
        folderId: this.selectedFolderId,
        libraryId: this.currentLibrary.id,
        media: {
          metadata: {
            title: this.podcast.title,
            author: this.podcast.author,
            description: this.podcast.description,
            releaseDate: this.podcast.releaseDate,
            genres: [...this.podcast.genres],
            feedUrl: this.podcast.feedUrl,
            imageUrl: this.podcast.imageUrl,
            itunesPageUrl: this.podcast.itunesPageUrl,
            itunesId: this.podcast.itunesId,
            itunesArtistId: this.podcast.itunesArtistId,
            language: this.podcast.language,
<<<<<<< HEAD
            type: this.podcast.type
=======
            explicit: this.podcast.explicit
>>>>>>> ec7e965d
          },
          autoDownloadEpisodes: this.podcast.autoDownloadEpisodes
        }
      }
      console.log('Podcast payload', podcastPayload)

      this.processing = true
      this.$axios
        .$post('/api/podcasts', podcastPayload)
        .then((libraryItem) => {
          this.processing = false
          this.$toast.success(this.$strings.ToastPodcastCreateSuccess)
          this.show = false
          this.$router.push(`/item/${libraryItem.id}`)
        })
        .catch((error) => {
          var errorMsg = error.response && error.response.data ? error.response.data : this.$strings.ToastPodcastCreateFailed
          console.error('Failed to create podcast', error)
          this.processing = false
          this.$toast.error(errorMsg)
        })
    },
    init() {
      // Prefer using itunes podcast data but not always passed in if manually entering rss feed
      this.podcast.title = this._podcastData.title || this.feedMetadata.title || ''
      this.podcast.author = this._podcastData.artistName || this.feedMetadata.author || ''
      this.podcast.description = this._podcastData.description || this.feedMetadata.descriptionPlain || ''
      this.podcast.releaseDate = this._podcastData.releaseDate || ''
      this.podcast.genres = this._podcastData.genres || this.feedMetadata.categories || []
      this.podcast.feedUrl = this._podcastData.feedUrl || this.feedMetadata.feedUrl || ''
      this.podcast.imageUrl = this._podcastData.cover || this.feedMetadata.image || ''
      this.podcast.itunesPageUrl = this._podcastData.pageUrl || ''
      this.podcast.itunesId = this._podcastData.id || ''
      this.podcast.itunesArtistId = this._podcastData.artistId || ''
      this.podcast.language = this._podcastData.language || this.feedMetadata.language || ''
      this.podcast.autoDownloadEpisodes = false
      this.podcast.type = this._podcastData.type || this.feedMetadata.type || 'episodic'

      this.podcast.explicit = this._podcastData.explicit || this.feedMetadata.explicit === 'yes' || this.feedMetadata.explicit == 'true'
      if (this.folderItems[0]) {
        this.selectedFolderId = this.folderItems[0].value
        this.folderUpdated()
      }
    }
  },
  mounted() {}
}
</script>

<style scoped>
#podcast-wrapper {
  min-height: 400px;
  max-height: 80vh;
}
#episodes-scroll {
  max-height: calc(80vh - 200px);
}
</style><|MERGE_RESOLUTION|>--- conflicted
+++ resolved
@@ -96,12 +96,9 @@
         itunesId: '',
         itunesArtistId: '',
         autoDownloadEpisodes: false,
-<<<<<<< HEAD
+        language: '',
+        explicit: false,
         type: ''
-=======
-        language: '',
-        explicit: false
->>>>>>> ec7e965d
       }
     }
   },
@@ -193,11 +190,8 @@
             itunesId: this.podcast.itunesId,
             itunesArtistId: this.podcast.itunesArtistId,
             language: this.podcast.language,
-<<<<<<< HEAD
+            explicit: this.podcast.explicit,
             type: this.podcast.type
-=======
-            explicit: this.podcast.explicit
->>>>>>> ec7e965d
           },
           autoDownloadEpisodes: this.podcast.autoDownloadEpisodes
         }
