--- conflicted
+++ resolved
@@ -126,7 +126,6 @@
     }
   }
 
-<<<<<<< HEAD
   async doAyncRequest(options, data) {
     return new Promise((resolve, reject) => {
       const req = https.request(options, (res) => {
@@ -152,9 +151,6 @@
   }
 
   async loginJellyfin(req, res) {
-=======
-  async login(req, res, feeds) {
->>>>>>> 46668854
     var username = (req.body.username || '').toLowerCase()
     var password = req.body.password || ''
     var data = {"Username": username, "Pw": password}
@@ -180,7 +176,6 @@
       return res.status(401).send('Jellyfin connector error')
     }
 
-<<<<<<< HEAD
     // success
 
     // check for user
@@ -209,7 +204,7 @@
     }
   }
 
-  async login(req, res) {
+  async login(req, res, feeds) {
     var username = (req.body.username || '').toLowerCase()
     var password = req.body.password || ''
 
@@ -222,26 +217,6 @@
           return res.status(401).send(`Invalid user or password (${req.rateLimit.remaining === 0 ? '1 attempt remaining' : `${req.rateLimit.remaining + 1} attempts remaining`})`)
         }
         return res.status(401).send('Invalid user or password')
-=======
-    // Check passwordless root user
-    if (user.id === 'root' && (!user.pash || user.pash === '')) {
-      if (password) {
-        return res.status(401).send('Invalid root password (hint: there is none)')
-      } else {
-        return res.json(this.getUserLoginResponsePayload(user, feeds))
-      }
-    }
-
-    // Check password match
-    var compare = await bcrypt.compare(password, user.pash)
-    if (compare) {
-      res.json(this.getUserLoginResponsePayload(user, feeds))
-    } else {
-      Logger.debug(`[Auth] Failed login attempt ${req.rateLimit.current} of ${req.rateLimit.limit}`)
-      if (req.rateLimit.remaining <= 2) {
-        Logger.error(`[Auth] Failed login attempt for user ${user.username}. Attempts: ${req.rateLimit.current}`)
-        return res.status(401).send(`Invalid user or password (${req.rateLimit.remaining === 0 ? '1 attempt remaining' : `${req.rateLimit.remaining + 1} attempts remaining`})`)
->>>>>>> 46668854
       }
 
       // Check passwordless root user
@@ -249,14 +224,14 @@
         if (password) {
           return res.status(401).send('Invalid root password (hint: there is none)')
         } else {
-          return res.json(this.getUserLoginResponsePayload(user))
+          return res.json(this.getUserLoginResponsePayload(user, feeds))
         }
       }
 
       // Check password match
       var compare = await bcrypt.compare(password, user.pash)
       if (compare) {
-        res.json(this.getUserLoginResponsePayload(user))
+        res.json(this.getUserLoginResponsePayload(user, feeds))
       } else {
         Logger.debug(`[Auth] Failed login attempt ${req.rateLimit.current} of ${req.rateLimit.limit}`)
         if (req.rateLimit.remaining <= 2) {
