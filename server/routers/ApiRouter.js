--- conflicted
+++ resolved
@@ -444,15 +444,9 @@
   /**
    * Used when a series is removed from a book
    * Series is removed if it only has 1 book
-<<<<<<< HEAD
-   * TODO: Update filter data
-   * @param {UUIDV4} bookId
-   * @param {UUIDV4[]} seriesIds
-=======
    * 
    * @param {string} bookId
    * @param {string[]} seriesIds 
->>>>>>> 6f96b069
    */
   async checkRemoveEmptySeries(bookId, seriesIds) {
     if (!seriesIds?.length) return
