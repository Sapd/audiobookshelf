--- conflicted
+++ resolved
@@ -10,11 +10,8 @@
 // Utils
 const dbMigration = require('./utils/dbMigration')
 const filePerms = require('./utils/filePerms')
-<<<<<<< HEAD
 const { parseBool } = require('./utils/parseBool')
-=======
 const fileUtils = require('./utils/fileUtils')
->>>>>>> 4dba95c0
 const Logger = require('./Logger')
 
 const Auth = require('./Auth')
@@ -51,7 +48,6 @@
     global.ConfigPath = fileUtils.filePathToPOSIX(Path.normalize(CONFIG_PATH))
     global.MetadataPath = fileUtils.filePathToPOSIX(Path.normalize(METADATA_PATH))
     global.RouterBasePath = ROUTER_BASE_PATH
-<<<<<<< HEAD
     global.ForwardAuth = {
       Enabled: parseBool(process.env.PROXY_FORWARD_AUTH_ENABLED) && process.env.PROXY_FORWARD_AUTH_USERNAME,
       UsernameHeader: (process.env.PROXY_FORWARD_AUTH_USERNAME || '').toLowerCase(),
@@ -59,14 +55,7 @@
       LogoutURI: process.env.PROXY_FORWARD_AUTH_LOGOUT_URI
     }
 
-    // Fix backslash if not on Windows
-    if (process.platform !== 'win32') {
-      global.ConfigPath = global.ConfigPath.replace(/\\/g, '/')
-      global.MetadataPath = global.MetadataPath.replace(/\\/g, '/')
-    }
-=======
     global.XAccel = process.env.USE_X_ACCEL
->>>>>>> 4dba95c0
 
     if (!fs.pathExistsSync(global.ConfigPath)) {
       fs.mkdirSync(global.ConfigPath)
@@ -229,12 +218,9 @@
     ]
     dyanimicRoutes.forEach((route) => router.get(route, (req, res) => res.sendFile(Path.join(distPath, 'index.html'))))
 
-<<<<<<< HEAD
-    router.post('/login', this.getLoginRateLimiter(), (req, res) => this.auth.login(req, res, this.rssFeedManager.feedsArray))
-    router.post('/forwardauth', (req, res) => this.auth.getUserFromProxyAuth(req, res, this.rssFeedManager.feedsArray))
-=======
     router.post('/login', this.getLoginRateLimiter(), (req, res) => this.auth.login(req, res))
->>>>>>> 4dba95c0
+    router.post('/forwardauth', (req, res) => this.auth.getUserFromProxyAuth(req, res))
+
     router.post('/logout', this.authMiddleware.bind(this), this.logout.bind(this))
     router.post('/init', (req, res) => {
       if (this.db.hasRootUser) {
@@ -258,7 +244,7 @@
 
       // Check forward auth for user
       if (global.ForwardAuth.Enabled) {
-        payload.forwardAuthUserResponse = await this.auth.getUserFromProxyAuth(req, this.rssFeedManager.feedsArray)
+        payload.forwardAuthUserResponse = await this.auth.getUserFromProxyAuth(req)
       }
 
       res.json(payload)
