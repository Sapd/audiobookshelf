const Path = require('path')
const Sequelize = require('sequelize')
const express = require('express')
const http = require('http')
const fs = require('./libs/fsExtra')
const fileUpload = require('./libs/expressFileupload')
const rateLimit = require('./libs/expressRateLimit')

const { version } = require('../package.json')

// Utils
<<<<<<< HEAD
const dbMigration = require('./utils/dbMigration')
const filePerms = require('./utils/filePerms')
const { parseBool } = require('./utils/parseBool')
=======
>>>>>>> bfe514b7
const fileUtils = require('./utils/fileUtils')
const Logger = require('./Logger')

const Auth = require('./Auth')
const Watcher = require('./Watcher')
const Database = require('./Database')
const SocketAuthority = require('./SocketAuthority')

const ApiRouter = require('./routers/ApiRouter')
const HlsRouter = require('./routers/HlsRouter')

const NotificationManager = require('./managers/NotificationManager')
const EmailManager = require('./managers/EmailManager')
const AbMergeManager = require('./managers/AbMergeManager')
const CacheManager = require('./managers/CacheManager')
const LogManager = require('./managers/LogManager')
const BackupManager = require('./managers/BackupManager')
const PlaybackSessionManager = require('./managers/PlaybackSessionManager')
const PodcastManager = require('./managers/PodcastManager')
const AudioMetadataMangaer = require('./managers/AudioMetadataManager')
const RssFeedManager = require('./managers/RssFeedManager')
const CronManager = require('./managers/CronManager')
const TaskManager = require('./managers/TaskManager')
const LibraryScanner = require('./scanner/LibraryScanner')

class Server {
  constructor(SOURCE, PORT, HOST, UID, GID, CONFIG_PATH, METADATA_PATH, ROUTER_BASE_PATH) {
    this.Port = PORT
    this.Host = HOST
    global.Source = SOURCE
    global.isWin = process.platform === 'win32'
    global.Uid = isNaN(UID) ? undefined : Number(UID)
    global.Gid = isNaN(GID) ? undefined : Number(GID)
    global.ConfigPath = fileUtils.filePathToPOSIX(Path.normalize(CONFIG_PATH))
    global.MetadataPath = fileUtils.filePathToPOSIX(Path.normalize(METADATA_PATH))
    global.RouterBasePath = ROUTER_BASE_PATH
    global.ForwardAuth = {
      Enabled: parseBool(process.env.PROXY_FORWARD_AUTH_ENABLED) && process.env.PROXY_FORWARD_AUTH_USERNAME,
      UsernameHeader: (process.env.PROXY_FORWARD_AUTH_USERNAME || '').toLowerCase(),
      CreateUser: parseBool(process.env.PROXY_FORWARD_AUTH_CREATE),
      LogoutURI: process.env.PROXY_FORWARD_AUTH_LOGOUT_URI
    }

    global.XAccel = process.env.USE_X_ACCEL

    if (!fs.pathExistsSync(global.ConfigPath)) {
      fs.mkdirSync(global.ConfigPath)
    }
    if (!fs.pathExistsSync(global.MetadataPath)) {
      fs.mkdirSync(global.MetadataPath)
    }

    this.watcher = new Watcher()
    this.auth = new Auth()

    // Managers
    this.taskManager = new TaskManager()
    this.notificationManager = new NotificationManager()
    this.emailManager = new EmailManager()
    this.backupManager = new BackupManager()
    this.logManager = new LogManager()
    this.abMergeManager = new AbMergeManager(this.taskManager)
    this.playbackSessionManager = new PlaybackSessionManager()
    this.podcastManager = new PodcastManager(this.watcher, this.notificationManager, this.taskManager)
    this.audioMetadataManager = new AudioMetadataMangaer(this.taskManager)
    this.rssFeedManager = new RssFeedManager()
    this.cronManager = new CronManager(this.podcastManager)

    // Routers
    this.apiRouter = new ApiRouter(this)
    this.hlsRouter = new HlsRouter(this.auth, this.playbackSessionManager)

    Logger.logManager = this.logManager

    this.server = null
    this.io = null
  }

  authMiddleware(req, res, next) {
    this.auth.authMiddleware(req, res, next)
  }

  cancelLibraryScan(libraryId) {
    LibraryScanner.setCancelLibraryScan(libraryId)
  }

  getLibrariesScanning() {
    return LibraryScanner.librariesScanning
  }

  /**
   * Initialize database, backups, logs, rss feeds, cron jobs & watcher
   * Cleanup stale/invalid data
   */
  async init() {
    Logger.info('[Server] Init v' + version)
    await this.playbackSessionManager.removeOrphanStreams()

    await Database.init(false)

    // Create token secret if does not exist (Added v2.1.0)
    if (!Database.serverSettings.tokenSecret) {
      await this.auth.initTokenSecret()
    }

    await this.cleanUserData() // Remove invalid user item progress
    await CacheManager.ensureCachePaths()

    await this.backupManager.init()
    await this.logManager.init()
    await this.rssFeedManager.init()

    const libraries = await Database.libraryModel.getAllOldLibraries()
    await this.cronManager.init(libraries)

    if (Database.serverSettings.scannerDisableWatcher) {
      Logger.info(`[Server] Watcher is disabled`)
      this.watcher.disabled = true
    } else {
      this.watcher.initWatcher(libraries)
    }
  }

  async start() {
    Logger.info('=== Starting Server ===')
    await this.init()

    const app = express()
    const router = express.Router()
    app.use(global.RouterBasePath, router)
    app.disable('x-powered-by')

    this.server = http.createServer(app)

    router.use(this.auth.cors)
    router.use(fileUpload({
      defCharset: 'utf8',
      defParamCharset: 'utf8',
      useTempFiles: true,
      tempFileDir: Path.join(global.MetadataPath, 'tmp')
    }))
    router.use(express.urlencoded({ extended: true, limit: "5mb" }));
    router.use(express.json({ limit: "5mb" }))

    // Static path to generated nuxt
    const distPath = Path.join(global.appRoot, '/client/dist')
    router.use(express.static(distPath))

    // Static folder
    router.use(express.static(Path.join(global.appRoot, 'static')))

    // router.use('/api/v1', routes) // TODO: New routes
    router.use('/api', this.authMiddleware.bind(this), this.apiRouter.router)
    router.use('/hls', this.authMiddleware.bind(this), this.hlsRouter.router)

    // RSS Feed temp route
    router.get('/feed/:slug', (req, res) => {
      Logger.info(`[Server] Requesting rss feed ${req.params.slug}`)
      this.rssFeedManager.getFeed(req, res)
    })
    router.get('/feed/:slug/cover', (req, res) => {
      this.rssFeedManager.getFeedCover(req, res)
    })
    router.get('/feed/:slug/item/:episodeId/*', (req, res) => {
      Logger.debug(`[Server] Requesting rss feed episode ${req.params.slug}/${req.params.episodeId}`)
      this.rssFeedManager.getFeedItem(req, res)
    })

    // Client dynamic routes
    const dyanimicRoutes = [
      '/item/:id',
      '/author/:id',
      '/audiobook/:id/chapters',
      '/audiobook/:id/edit',
      '/audiobook/:id/manage',
      '/library/:library',
      '/library/:library/search',
      '/library/:library/bookshelf/:id?',
      '/library/:library/authors',
      '/library/:library/series/:id?',
      '/library/:library/podcast/search',
      '/library/:library/podcast/latest',
      '/library/:library/podcast/download-queue',
      '/config/users/:id',
      '/config/users/:id/sessions',
      '/config/item-metadata-utils/:id',
      '/collection/:id',
      '/playlist/:id'
    ]
    dyanimicRoutes.forEach((route) => router.get(route, (req, res) => res.sendFile(Path.join(distPath, 'index.html'))))

    router.post('/login', this.getLoginRateLimiter(), (req, res) => this.auth.login(req, res))
    router.post('/forwardauth', (req, res) => this.auth.getUserFromProxyAuth(req, res))

    router.post('/logout', this.authMiddleware.bind(this), this.logout.bind(this))
    router.post('/init', (req, res) => {
      if (Database.hasRootUser) {
        Logger.error(`[Server] attempt to init server when server already has a root user`)
        return res.sendStatus(500)
      }
      this.initializeServer(req, res)
    })
    router.get('/status', async (req, res) => {
      // status check for client to see if server has been initialized
      // server has been initialized if a root user exists
      const payload = {
        isInit: Database.hasRootUser,
        language: Database.serverSettings.language
      }
      if (!payload.isInit) {
        payload.ConfigPath = global.ConfigPath
        payload.MetadataPath = global.MetadataPath
        return res.json(payload)
      }

      // Check forward auth for user
      if (global.ForwardAuth.Enabled) {
        payload.forwardAuthUserResponse = await this.auth.getUserFromProxyAuth(req)
      }

      res.json(payload)
    })
    router.get('/ping', (req, res) => {
      Logger.info('Received ping')
      res.json({ success: true })
    })
    app.get('/healthcheck', (req, res) => res.sendStatus(200))

    this.server.listen(this.Port, this.Host, () => {
      if (this.Host) Logger.info(`Listening on http://${this.Host}:${this.Port}`)
      else Logger.info(`Listening on port :${this.Port}`)
    })

    // Start listening for socket connections
    SocketAuthority.initialize(this)
  }

  async initializeServer(req, res) {
    Logger.info(`[Server] Initializing new server`)
    const newRoot = req.body.newRoot
    const rootUsername = newRoot.username || 'root'
    const rootPash = newRoot.password ? await this.auth.hashPass(newRoot.password) : ''
    if (!rootPash) Logger.warn(`[Server] Creating root user with no password`)
    await Database.createRootUser(rootUsername, rootPash, this.auth)

    res.sendStatus(200)
  }

  /**
   * Remove user media progress for items that no longer exist & remove seriesHideFrom that no longer exist
   */
  async cleanUserData() {
    // Get all media progress without an associated media item
    const mediaProgressToRemove = await Database.mediaProgressModel.findAll({
      where: {
        '$podcastEpisode.id$': null,
        '$book.id$': null
      },
      attributes: ['id'],
      include: [
        {
          model: Database.bookModel,
          attributes: ['id']
        },
        {
          model: Database.podcastEpisodeModel,
          attributes: ['id']
        }
      ]
    })
    if (mediaProgressToRemove.length) {
      // Remove media progress
      const mediaProgressRemoved = await Database.mediaProgressModel.destroy({
        where: {
          id: {
            [Sequelize.Op.in]: mediaProgressToRemove.map(mp => mp.id)
          }
        }
      })
      if (mediaProgressRemoved) {
        Logger.info(`[Server] Removed ${mediaProgressRemoved} media progress for media items that no longer exist in db`)
      }
    }

    // Remove series from hide from continue listening that no longer exist
    const users = await Database.userModel.getOldUsers()
    for (const _user of users) {
      let hasUpdated = false
      if (_user.seriesHideFromContinueListening.length) {
        const seriesHiding = (await Database.seriesModel.findAll({
          where: {
            id: _user.seriesHideFromContinueListening
          },
          attributes: ['id'],
          raw: true
        })).map(se => se.id)
        _user.seriesHideFromContinueListening = _user.seriesHideFromContinueListening.filter(seriesId => {
          if (!seriesHiding.includes(seriesId)) { // Series removed
            hasUpdated = true
            return false
          }
          return true
        })
      }
      if (hasUpdated) {
        await Database.updateUser(_user)
      }
    }
  }

  // First time login rate limit is hit
  loginLimitReached(req, res, options) {
    Logger.error(`[Server] Login rate limit (${options.max}) was hit for ip ${req.ip}`)
    options.message = 'Too many attempts. Login temporarily locked.'
  }

  getLoginRateLimiter() {
    return rateLimit({
      windowMs: Database.serverSettings.rateLimitLoginWindow, // 5 minutes
      max: Database.serverSettings.rateLimitLoginRequests,
      skipSuccessfulRequests: true,
      onLimitReached: this.loginLimitReached
    })
  }

  logout(req, res) {
    if (req.body.socketId) {
      Logger.info(`[Server] User ${req.user ? req.user.username : 'Unknown'} is logging out with socket ${req.body.socketId}`)
      SocketAuthority.logout(req.body.socketId)
    }

    res.sendStatus(200)
  }

  async stop() {
    await this.watcher.close()
    Logger.info('Watcher Closed')

    return new Promise((resolve) => {
      this.server.close((err) => {
        if (err) {
          Logger.error('Failed to close server', err)
        } else {
          Logger.info('Server successfully closed')
        }
        resolve()
      })
    })
  }
}
module.exports = Server<|MERGE_RESOLUTION|>--- conflicted
+++ resolved
@@ -9,12 +9,10 @@
 const { version } = require('../package.json')
 
 // Utils
-<<<<<<< HEAD
 const dbMigration = require('./utils/dbMigration')
 const filePerms = require('./utils/filePerms')
 const { parseBool } = require('./utils/parseBool')
-=======
->>>>>>> bfe514b7
+
 const fileUtils = require('./utils/fileUtils')
 const Logger = require('./Logger')
 
