--- conflicted
+++ resolved
@@ -136,17 +136,13 @@
       Logger.error('Invalid user in authorize')
       return res.sendStatus(401)
     }
-<<<<<<< HEAD
 
     // When authorizing an API token and forward auth is enabled then validate user using forward auth headers
     if (global.ForwardAuth.Enabled && !this.auth.validateForwardAuthUser(req)) {
       Logger.warn(`[MiscController] Authorize token with forward auth enabled failed for user "${req.user.username}"`)
     }
 
-    const userResponse = this.auth.getUserLoginResponsePayload(req.user, this.rssFeedManager.feedsArray)
-=======
     const userResponse = this.auth.getUserLoginResponsePayload(req.user)
->>>>>>> 4dba95c0
     res.json(userResponse)
   }
 
